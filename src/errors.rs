//! This module defines errors returned by the library.
use core::fmt::Debug;
use thiserror::Error;

/// Errors returned by Nova
#[derive(Clone, Debug, Eq, PartialEq, Error)]
pub enum NovaError {
  /// returned if the supplied row or col in (row,col,val) tuple is out of range
  #[error("InvalidIndex")]
  InvalidIndex,
  /// returned if the supplied input is not even-sized
  #[error("OddInputLength")]
  OddInputLength,
  /// returned if the supplied input is not of the right length
  #[error("InvalidInputLength")]
  InvalidInputLength,
  /// returned if the supplied witness is not of the right length
  #[error("InvalidWitnessLength")]
  InvalidWitnessLength,
  /// returned if the supplied witness is not a satisfying witness to a given shape and instance
  #[error("UnSat")]
  UnSat,
  /// returned if the supplied witness is not a satisfying witness to a given shape and instance, with error constraint index
  #[error("UnSatIndex")]
  UnSatIndex(usize),
  /// returned if the supplied witness is not a satisfying witness to a given shape and instance, with error message
  #[error("UnSatMsg")]
  UnSatMsg(String),
  /// returned if synthesis error with error msg
  #[error("SynthesisError")]
  SynthesisError(String),
  /// returned when the supplied compressed commitment cannot be decompressed
  #[error("DecompressionError")]
  DecompressionError,
  /// returned if proof verification fails
  #[error("ProofVerifyError")]
  ProofVerifyError,
  /// returned if the provided number of steps is zero
  #[error("InvalidNumSteps")]
  InvalidNumSteps,
  /// returned when an invalid inner product argument is provided
  #[error("InvalidIPA")]
  InvalidIPA,
  /// returned when an invalid sum-check proof is provided
  #[error("InvalidSumcheckProof")]
  InvalidSumcheckProof,
  /// returned when the initial input to an incremental computation differs from a previously declared arity
  #[error("InvalidInitialInputLength")]
  InvalidInitialInputLength,
  /// returned when the step execution produces an output whose length differs from a previously declared arity
  #[error("InvalidStepOutputLength")]
  InvalidStepOutputLength,
  /// returned when the transcript engine encounters an overflow of the round number
  #[error("InternalTranscriptError")]
  InternalTranscriptError,
  /// returned when the multiset check fails
  #[error("InvalidMultisetProof")]
  InvalidMultisetProof,
  /// returned when the product proof check fails
  #[error("InvalidProductProof")]
  InvalidProductProof,
  /// returned when the consistency with public IO and assignment used fails
  #[error("IncorrectWitness")]
  IncorrectWitness,
<<<<<<< HEAD
  /// missig commitment key
  #[error("MissingCK")]
  MissingCK,
=======
  /// return when error during synthesis
  #[error("SynthesisError")]
  SynthesisError,
>>>>>>> ce470e7f
}<|MERGE_RESOLUTION|>--- conflicted
+++ resolved
@@ -26,9 +26,6 @@
   /// returned if the supplied witness is not a satisfying witness to a given shape and instance, with error message
   #[error("UnSatMsg")]
   UnSatMsg(String),
-  /// returned if synthesis error with error msg
-  #[error("SynthesisError")]
-  SynthesisError(String),
   /// returned when the supplied compressed commitment cannot be decompressed
   #[error("DecompressionError")]
   DecompressionError,
@@ -62,13 +59,13 @@
   /// returned when the consistency with public IO and assignment used fails
   #[error("IncorrectWitness")]
   IncorrectWitness,
-<<<<<<< HEAD
   /// missig commitment key
   #[error("MissingCK")]
   MissingCK,
-=======
   /// return when error during synthesis
   #[error("SynthesisError")]
   SynthesisError,
->>>>>>> ce470e7f
+  /// return when error during synthesis with error msg
+  #[error("SynthesisErrorMsg")]
+  SynthesisErrorMsg(String),
 }